# Tutorial 12 - Don't Repeat Yourself

In the [latest tutorial][1] we implemented a very crude server-side
validator for the Login Form which exercises the same kind of
syntactic rules previously implemented on the client-side.

One of our long term objectives is to eliminate any code duplication
from our web applications.  That's like saying that we want to stay as
compliant as possible with the Don't Repeat Yourself (DRY) principle.

## Preamble

If you want to start working from the end of the [previous tutorial][1],
assuming you've [git][21] installed, do as follows.

```bash
git clone https://github.com/magomimmo/modern-cljs.git
cd modern-cljs
git checkout se-tutorial-11
```

# Introduction

In this tutorial of the *modern-cljs* series we're going to respect the
DRY principle while adhering to the progressive enhancement
strategy. Specifically, we'll try to exercise both the DRY principle and
the progressive enhancement strategy in one of the most relevant contexts
in developing a web application: the form fields validation.

Start by writing down few technical intermediate requirements to solve
this problem space. We need to:

* select a good server-side validator library
* verify its portability from CLJ to CLJS
* port the library from CLJ to CLJS
* define a set of validators to be shared between the server and the
  client code
* exercise the defined validators on the server and client code.

That's a lot of work to be done for a single tutorial. Take your time
to follow it step by step.

# The selection process

If you search GitHub for a CLJ validator library you'll find quite a
large number of results, but if you restrict the search to CLJS
library only, you currently get just one result: [Valip][2].

> NOTE 1: The above assertion is no longer true. In winter 2012, when I
> wrote the first edition of this series of tutorials, there were
> almost no CLJS form validators. Today, thanks to the awesome efforts
> of the CLJ/CLJS community, the problem has became the opposite:
> there are many of them to choose from.  That said, I decided to keep
> using the `valip` library in the series because it still has
> something to be learnt from.

[Valip][2] has been forked from the [original CLJ Valip][3] to make it
portable to the CLJS platform. This is already a good result by
itself, because it demonstrates that we share our long term objective
with someone else. If you then take a look at the owners of those two
Github repos, you'll discover that they are two of the most prolific
and active clojure-ists: [Chas Emerick][4] and [James Reeves][5]. I'm
happy that the motto *Smart people think alike* was true.

You will eventually search for other CLJ validator libraries. For the
moment, by following the Keep It Simple, Stupid
([KISS](https://en.wikipedia.org/wiki/KISS_principle)) pragmatic
approach, stay with the [Valip][2] library which already seems to
satisfy the first three intermediate requirements we just listed in
the introduction: its quality should be guaranteed by the quality of
its owners and it already runs on both CLJ and CLJS.

# The server side validation

Let's start by using `valip` on the server-side first. `valip` usage is
dead simple and well documented in the [readme][6] file which I
encourage you to read.

First, `valip` provides you a `validate` function from the `valip.core`
namespace. It accepts a map and one or more vectors. Each vector
consists of a key, a predicate function and an error string, like so:

```clojure
(validate {:key-1 value-1 :key-2 value-2 ... :key-n value-n}
  [key-1 predicate-1 error-1]
  [key-2 predicate-2 error-2]
  ...
  [key-n predicate-n error-n])
```

To keep things simple, we are going to apply the `valip` lib to our
old `Login Form` sample. Here is a possible `validate` usage for the
`loginForm` input elements:

```clj
(validate {:email "you@yourdomain.com" :password "weak1"}
  [:email present? "Email can't be empty"]
  [:email email-address? "Invalid email format"]
  [:password present? "Password can't be empty"]
  [:password (matches *re-password*) "Invalid password format"])
```

As you can see, you can attach one or more predicates/functions to the
same key.  If no predicate fails, `nil` is returned. That's important
to remember when you'll exercise the `validate` function because it
could become misleading. If at least one predicate fails, a map of
keys to error values is returned. Again, to make things easier to
understand, suppose for a moment that the email value passed to
`validate` was not well formed and that the password was empty. You
would get a result like the following:

```clj
;;; a sample call
(validate {:email "zzzz" :password nil}
  [:email present? "Email can't be empty"]
  [:email email-address? "Invalid email format"]
  [:password present? "Password can't be empty"]
  [:password (matches *re-password*) "Invalid password format"])

;;; should returns

{:email ["Invalid email format"]
 :password ["Password can't be empty" "Invalid password format"]}
```

The value of each key of an error map is a vector, because the
`validate` function can catch more than one predicate failure for
each key. That's a very nice feature to have.

## User defined predicates and functions

Even if `valip` library already provides, via the `valip.predicates`
namespace, a relatively wide range of portable and pre-defined
predicates and functions returning predicates, at some point you'll need
to define new predicates by yourself. `valip` lets you do this very easily
too.

A predicate accepts a single argument and returns `true` or
`false`. Here is a sample from the `valip.predicates` namespace:

```clj
(defn present?
  [x]
  (not (string/blank? x)))
```

You can also write a function returning a predicate accepting a single
argument and returning a boolean value as well. Again, here is a
sample from the `valip.predicates` namespace:

```clj
(defn matches
  [re]
  (fn [s] (boolean (re-matches re s))))
```

> NOTE 2: I personally consider the above `matches` definition as
> bugged. As you'll see in a subsequent tutorial specifically dedicated
> to `unit tests`, I always like to start testing functions from border
> cases. What happens when the passed argument `s` to the
> above anonymous function returned from `matches` is `nil`?
> 
> You'll get a `NullPointerException` on the JVM and an almost
> incomprehensible error on the JSVM.
> 
> A defensive approach is to wrap the above `s` argument inside a `str`
> call:
> 
> ```clj
> (defn matches
>   [re]
>   (fn [s] (boolean (re-matches re (str s)))))
> ```

Nothing new for any clojure-ist who knows about HOF (Higher Order
Functions), but another nice feature to have in your hands.

`valip` even offers the `defpredicate` macro, which allows you to
easily compose new predicates returning a boolean value. Here is a
sample got from the lib itself.

```clj
(defpredicate valid-email-domain?
  "Returns true if the domain of the supplied email address has a MX DNS entry."
  [email]
  [email-address?]
  (if-let [domain (second (re-matches #".*@(.*)" email))]
    (boolean (dns-lookup domain "MX"))))
```

If you need to take some inspiration when defining your own predicates
and functions, use those samples as references.

## A doubt to be cleared

If there was one thing that did not excite me about the original
[valip][3] library, it was its dependency on a lot of java packages in
the `valip.predicates` namespace.

```clojure
(ns valip.predicates
  "Predicates useful for validating input strings, such as ones from a HTML
  form."
  (:require [clojure.string :as string]
            [clj-time.format :as time-format])
  (:import
    [java.net URL MalformedURLException]
    java.util.Hashtable
    javax.naming.NamingException
    javax.naming.directory.InitialDirContext
    [org.apache.commons.validator.routines IntegerValidator
                                           DoubleValidator]))
```

This is not a suprise if you take into account that it was made more
than five years ago, when CLJS was floating around in just a few
clojure-ist minds.

The surprise is that Chas Emerick chose it a couple of years later,
when CLJS had already been reified from a very smart idea into a
programming language. So, if the original [valip][3] library was so
dependent on the JVM, why would Chas Emerick chose it over other,
less-compromised CLJ validation libraries? Maybe the answer is just
that the predefined predicates and functions were confined to the
`valip.predicates` namespace and most of them were easily redefinable
in portable terms.

## Something new to take into account

Even if Chas Emerick made a great work by rewriting the `valip` lib in
such a way that you could use it from CLJ or from CLJS, at those time
the so called
[`Features Expression Problem`](http://dev.clojure.org/display/design/Feature+Expressions)
was still to be solved in CLJ/CLJS.

You had two workarounds to use a portable (or almost
portable) CLJ/CLJS lib:

* use the
  [`:crossover`](https://github.com/emezeske/lein-cljsbuild/blob/a627aeaf797f77bea7aebd6fb8c594852b3c156a/doc/CROSSOVERS.md#sharing-code-between-clojure-and-clojurescript-deprecated)
  option of the the
  [`lein-cljsbuild` plugin](https://github.com/emezeske/lein-cljsbuild)
  for [`leiningen`][23], which is now deprecated;
* use the [lein-cljx](https://github.com/lynaghk/cljx) leiningen
  plugin, which added other complexity to the already complex enough
  `project.clj` declaration and it's now deprecated as well.

> NOTE 3: in this second edition of the `modern-cljs` series of
> tutorials I made the choice of using the `boot` building tools instead
> of the more standard `leiningen` one. There are two main reasons for
> that:
> 
> * the `build.boot` is shorter/simpler than the corresponding
>   `project.clj` when adding `CLJS` stuff;
> * you can run everything in a single JVM instance.

Starting with the `1.7.0` release, Clojure offers a new way to solve
the above Feature Expression Problem. I'm not going to explain it
right now. I'm alerting you about it now only because I rewrote the
[`valip`](https://github.com/magomimmo/valip/tree/0.4.0-SNAPSHOT) lib
by using that new feature in such a way that we can easily use it
inside our series of tutorials without having to do with the above
complexities.

## Add valip dependency

As usual when using a new lib, the first thing to be done is to add it
to the `dependencies` section of the project contained in the
`build.boot` build file.

```clj
(set-env!
 ...
 :dependencies '[...
                 [org.clojars.magomimmo/valip "0.4.0-SNAPSHOT"]
                 ])
...
```

## Start the IFDE

You already know. I always like to work in a live environment. So
start the IFDE

```bash
cd /path/to/modern-cljs
boot dev
...
Elapsed time: 19.288 sec
```

and visit the [Login Form](http://localhost:3000/index.html).

Start the `REPL` as well, but refrain yourself from starting the bREPL
on top of it, because at the moment we're going to work on the
server-side only (i.e. CLJ).

```bash
# from a new terminal
cd /path/to/modern-cljs
boot repl -c
...
boot.user=>
```

## REPLing with valip

Require both `valip.core` and `valip.predicates` namespaces from
`valip`:

```clj
(use 'valip.core 'valip.predicates)
```

Test the `validate` form we cited above:

```clj
boot.user> (validate {:email "you@yourdomain.com" :password "weak1"}
                     [:email present? "Email can't be empty"]
                     [:email email-address? "Invalid email format"]
                     [:password present? "Password can't be empty"]
                     [:password (matches #"^(?=.*\d).{4,8}$") "Invalid password format"])
nil
```

As you see it correctly returns `nil` because both the passed `email`
and `password` strings satisfy the validation tests.

Let's see few others failing cases:

```clj
boot.user> (validate {:email nil :password nil}
                     [:email present? "Email can't be empty"]
                     [:email email-address? "Invalid email format"]
                     [:password present? "Password can't be empty"]
                     [:password (matches #"^(?=.*\d).{4,8}$") "Invalid password format"])
{:email ["Email can't be empty" "Invalid email format"], :password ["Password can't be empty" "Invalid password format"]}
```

There we passed a `nil` value for both the `email` and `password`
arguments and the `validate` function returns a `map` containing the
error massages for both the `:email` and `:password` keys.

```clj
boot.user> (validate {:email "you@yourdomain.com" :password nil}
                     [:email present? "Email can't be empty"]
                     [:email email-address? "Invalid email format"]
                     [:password present? "Password can't be empty"]
                     [:password (matches #"^(?=.*\d).{4,8}$") "Invalid password format"])
{:password ["Password can't be empty" "Invalid password format"]}
```

There we passed a well formed `email` and a `nil` `password`
arguments. The returned `map` contains the `:password` key/value pair
only, because the `email` satisfies the validation predicates.

```clj
boot.user> (validate {:email nil :password "weak1"}
                     [:email present? "Email can't be empty"]
                     [:email email-address? "Invalid email format"]
                     [:password present? "Password can't be empty"]
                     [:password (matches #"^(?=.*\d).{4,8}$") "Invalid password format"])
{:email ["Email can't be empty" "Invalid email format"]}
```

There we passed a void `mail` and and a `password` that matches the
used regex. So the return `map` contains the `:email` key only.

```clj
boot.user> (validate {:email "bademail@baddomain" :password "weak1"}
                     [:email present? "Email can't be empty"]
                     [:email email-address? "Invalid email format"]
                     [:password present? "Password can't be empty"]
                     [:password (matches #"^(?=.*\d).{4,8}$") "Invalid password format"])
{:email ["Invalid email format"]}
```

There we passed a bad `mail` and a valid `password` arguments. The
return `map` contains one message only for the bad `email` address.

```clj
boot.user> (validate {:email "you@yourdomain.com" :password "badpasswd"}
                     [:email present? "Email can't be empty"]
                     [:email email-address? "Invalid email format"]
                     [:password present? "Password can't be empty"]
                     [:password (matches #"^(?=.*\d).{4,8}$") "Invalid password format"])
{:password ["Invalid password format"]}
```

There we finally passed a nice `email` and an invalid `password`
arguments. The return `map` contains the message for the bad
`password` only.

OK, we are familiarized enough with the `validate` function. We can now
start coding in a source file.

## validators.clj

To follow at our best the principle of separation of concerns, let's
create a new namespace specifically dedicated to the Login Form fields
validations.

To do that, create the `login` subdirectory under the
`src/clj/modern_cljs/` directory and then create a new file named
`validators.clj`.

```bash
# from a new terminal
cd /path/to/modern-cljs
mkdir src/clj/modern_cljs/login
touch src/clj/modern_cljs/login/validators.clj
```

Open the newly create source file and declare the new
`modern-cljs.login.validators` namespace by requiring the needed
namespaces from the `valip` library we just added to the `build.boot`
build file.

```clj
(ns modern-cljs.login.validators
  (:require [valip.core :refer [validate]]
            [valip.predicates :refer [present? matches email-address?]]))
```

In the same file you now have to define the validators for the user
credential (i.e `email` and `password`). 

```clj
(def ^:dynamic *re-password* #"^(?=.*\d).{4,8}$")

(defn user-credential-errors [email password]
  (validate {:email email :password password}
            [:email present? "Email can't be empty."]
            [:email email-address? "The provided email is invalid."]
            [:password present? "Password can't be empty."]
            [:password (matches *re-password*) "The provided password is invalid"]))
```

As you see, we wrapped the above `validate` call inside a function
definition.

> NOTE 4: Again, to follow the separation of concerns principle, we
> moved here the *re-password* regular expression previously defined
> in the `login.clj` source file. Later you'll delete it from there.

> NOTE 5: `valip` provides the `email-address?` built-in predicate
> which matches the passed email value against an embedded regular
> expression. This regular expression is based on RFC 2822 and it is
> defined in the `valip.predicates` namespace. This is why we're not
> defining here the `*re-email*` regular expression as we did above
> with `*re-password*`.  Later, you'll delete the one previously
> defined in the `login.clj` source file.

So far, so good.

## Update login.clj

Open the `login.clj` file from the `src/clj/modern_cljs/` directory
and modify it as follows:

```clj
(ns modern-cljs.login
  (:require [modern-cljs.login.validators :refer [user-credential-errors]]))

(defn authenticate-user [email password]
  (if (boolean (user-credential-errors email password))
    (str "Please complete the form.")
    (str email " and " password
           " passed the formal validation, but we still have to authenticate you")))
```

Remember to delete anything else. As soon as you save the file,
everything get recompiled.

> NOTE 6: we could have returned more detailed messages from the
> validator result to the user. To maintain the same behaviour of the
> previous server-side login version we only return the **Please
> complete the form.** message when the user typed something wrong in
> the form fields.

I don't know about you, but even for such a small and stupid case, the
use of a validator library seems to be effective, at least in terms of
code clarity and readability.

Let's now interactively verify if the just-added validator is working
as expected.

Visit [Login page](http://localhost:3000/index.html) and repeat all
the interaction tests we executed in the
[latest tutorial][14]. Remember to first disable the JS of the
browser and eventually reload the page too.

When you submit the Login Form you should receive a `Please complete
the form` message anytime you do not provide the `email` and/or the
`password` values and anytime the provided values do not pass the
corresponding validation predicates.

When the provided values for the email and password input elements
pass the validator rules, you should receive a message looking like
the following: **me@me.com and weak1 passed the formal
validation, but we still have to authenticate you**.

So far, so good.

It's now time to see if we're able to use the `valip` portable library
on the client-side as well.

# Crossing the border

Before crossing the border between the server and the client sides,
let's take into account a very important new features added to the
Clojure `1.7.0` release: [`Reader Conditionals`][22].

> Reader Conditionals are a new capability to support portable code that
> can run on multiple Clojure platforms with only small changes. In
> particular, this feature aims to support the increasingly common case
> of libraries targeting both Clojure and ClojureScript.
> 
> Code intended to be common across multiple platforms should use a new
> supported file extension: ".cljc". When requested to load a namespace,
> the platform-specific file extension (.clj, .cljs) will be checked
> prior to .cljc.

The patched `valip` lib has been rewrote by using the above `Reader
Conditionals` new capability, which is the named CLJ/CLJS gave to the
solution of the `Feature Expression` problem.

The `modern-cljs.login.validators` namespace we just wrote is
currently hosted in the `src/clj` source directory of the project. It
required portable namespace from the `valip` patched lib and did not
use any expression available for the JVM platform only. 

What does that means? It means you can safely rename the file with the
`cljc` extension and move it under a new `src/cljc` source path
directory in the `build.boot` building file.

## src/cljc

<<<<<<< HEAD
Even though `boot` is so nice that it allows you to modify the `environment`
=======
Even if `boot` is so nice that it allows you to modify the `environment`
>>>>>>> 51add503
from the REPL with the `set-env!` function, the updating of the
`build.boot` file is one of the rare cases where I prefer to stop the
IFDE, make the changes and then restart it.

After having stopped IFDE:

* create the `src/cljc/modern_cljs/login` directory structure;
* move there the `validators.clj` source file by renaming it as
  `validators.cljc`;
* update the `:source-paths` section of the `build.boot` file by
  adding to its set the `src/cljc` path;
* start the IFDE again

The above steps are executed as follows:

```bash
cd /path/to/modern-cljs
mkdir -p src/cljc/modern_cljs/login
mv src/clj/modern_cljs/login/validators.clj src/cljc/modern_cljs/login/validators.cljc
rm -rf src/clj/modern_cljs/login
```

Now open the `build.boot` building file to update the `:source-paths`
environment variable:

```clj
(set-env!
 :source-paths #{"src/clj" "src/cljs" "src/cljc"}
 ...
 )
```

and finally restart IFDE and the REPL as well:

```bash
cd /path/to/modern-cljs
boot dev
...
Elapsed time: 23.658 sec
```

```bash
# from a new terminal
cd /path/to/modern-cljs
boot repl -c
...
boot.user=>
```

You're now ready to repeat yourself.

## A call for test automation?

Visit [Login page](http://localhost:3000/index.html) and repeat all
the interaction tests we executed in the
[latest tutorial][14]. Remember to first disable the JS of the
browser.

When you submit the Login Form you should receive a `Please complete
the form` message anytime you do not provide the `email` and/or the
`password` values and anytime the provided values do not pass the
corresponding validation predicates.

When the provided values for the email and password input elements
pass the validator rules, you should receive a message looking like
the following: **me@yme.com and weak1 passed the formal validation,
but we still have to authenticate you**.

Aside from the annoyance of having to repeat the interactive tests to
verify that everything is still working after the above refactoring,
the result is very good. But the magic has still to happen.

## The magic

Here we are. We reached the point. Let's see if the magic works.

You can now start the bREPL on top of the REPL we previously started:

```clj
boot.user=> (start-repl)
...
cljs.user=>
```

Do you want to see if the `valip` namespaces are available from the
CLJS as well? test them by interacting with some of the predicates.

```clj
cljs.user> (require '[valip.core :refer [validate]]
                    '[valip.predicates :refer [present? matches email-address?]])
nil
cljs.user> (present? nil)
false
cljs.user> (present? "")
false
cljs.user> (present? "weak1")
true
cljs.user> (email-address? "me@me.com")
true
```

WOW, that's impressive. Let's go on by trying the `validate`
expressions we previously tested the server side:

```clj
cljs.user> (validate {:email "you@yourdomain.com" :password "weak1"}
                     [:email present? "Email can't be empty"]
                     [:email email-address? "Invalid email format"]
                     [:password present? "Password can't be empty"]
                     [:password (matches #"^(?=.*\d).{4,8}$") "Invalid password format"])
nil
```

```clj
cljs.user> (validate {:email nil :password nil}
                     [:email present? "Email can't be empty"]
                     [:email email-address? "Invalid email format"]
                     [:password present? "Password can't be empty"]
                     [:password (matches #"^(?=.*\d).{4,8}$") "Invalid password format"])
{:email ["Email can't be empty" "Invalid email format"], :password ["Password can't be empty" "Invalid password format"]}
```

```clj
cljs.user> (validate {:email "you@yourdomain.com" :password nil}
                     [:email present? "Email can't be empty"]
                     [:email email-address? "Invalid email format"]
                     [:password present? "Password can't be empty"]
                     [:password (matches #"^(?=.*\d).{4,8}$") "Invalid password format"])
{:password ["Password can't be empty" "Invalid password format"]}
```

```clj
cljs.user> (validate {:email nil :password "weak1"}
                     [:email present? "Email can't be empty"]
                     [:email email-address? "Invalid email format"]
                     [:password present? "Password can't be empty"]
                     [:password (matches #"^(?=.*\d).{4,8}$") "Invalid password format"])
{:email ["Email can't be empty" "Invalid email format"]}
```

```clj
cljs.user> (validate {:email "bademail@baddomain" :password "weak1"}
                     [:email present? "Email can't be empty"]
                     [:email email-address? "Invalid email format"]
                     [:password present? "Password can't be empty"]
                     [:password (matches #"^(?=.*\d).{4,8}$") "Invalid password format"])
{:email ["Invalid email format"]}
```

```clj
cljs.user> (validate {:email "you@yourdomain.com" :password "badpasswd"}
                     [:email present? "Email can't be empty"]
                     [:email email-address? "Invalid email format"]
                     [:password present? "Password can't be empty"]
                     [:password (matches #"^(?=.*\d).{4,8}$") "Invalid password format"])
{:password ["Invalid password format"]}
```

Let's see if the `user-credential-errors` function we
defined in the `modern-cljs.login.validators` namespace is working
from the bREPL as well.

Require the namespace and then call the `user-credential-errors`
function:

```clj
cljs.user> (require '[modern-cljs.login.validators :refer [user-credential-errors]])
nil
```

```clj
cljs.user> (user-credential-errors nil nil)
{:email ["Email can't be empty." "The provided email is invalid."], :password ["Password can't be empty." "The provided password is invalid"]}
```

```clj
cljs.user> (user-credential-errors "bademail" nil)
{:email ["The provided email is invalid."], :password ["Password can't be empty." "The provided password is invalid"]}
```

```clj
cljs.user> (user-credential-errors "me@me.com" nil)
{:password ["Password can't be empty." "The provided password is invalid"]}
```

```clj
cljs.user> (user-credential-errors "me@me.com" "weak")
{:password ["The provided password is invalid"]}
cljs.user> (user-credential-errors "me@me.com" "weak1")
nil
```

WOW, I don't know about you, but anytime I see this magic at work, I
could kiss the CLJ/CLJS contributors one by one. No way that anybody
could convince me that there is something better than CLJ/CLJS on
the web planet.

## Back on Earth

<<<<<<< HEAD
OK, we had enough magic for now. Let's came back on Earth to update
the CLJS `modern-cljs.login` namespace by using this magic.
=======
OK, we had enough magic for now. Let's came back to Earth to update
the CLJS `modern-cljs.login` namespace by using that magics.
>>>>>>> 51add503

Open the `login.cljs` source file living in the `src/cljs/modern_cljs`
directory to start updating it while the IFDE is running:

```clj
(ns modern-cljs.login
  (:require [domina.core :refer [append!
                                 by-class
                                 by-id
                                 destroy!
                                 prepend!
                                 value
                                 attr]]
            [domina.events :refer [listen! prevent-default]]
            [hiccups.runtime]
            [modern-cljs.login.validators :refer [user-credential-errors]])
  (:require-macros [hiccups.core :refer [html]]))
```

There we updated the namespace declaration by adding the
`modern-cljs.login.validators` requirement containing the
`user-credential-errors` validator.

Then we have to update all the already defined functions by
substituting any previous validation with the new one.

```clj
(defn validate-email [email]
  (destroy! (by-class "email"))
  (if-let [errors (:email (user-credential-errors (value email) nil))]
    (do
      (prepend! (by-id "loginForm") (html [:div.help.email (first errors)]))
      false)
    true))
```

The modification is limited, but very representative of the objective we
have reached. Now we are just returning any email validation error and
passing the first of them to the `prepend!` function for manipulating
the DOM.

> NOTE 7: Here we used the `if-let` form. If you don't understand it,
> I strongly suggest you to search the web for their usage. Generally
> speaking, [ClojureDocs][17] and [Grimoire](http://conj.io/) are
> [good][13]
> [stop](http://conj.io/store/v1/org.clojure/clojure/1.7.0/clj/clojure.core/if-let/).

The next function to be reviewed is `validate-password`. As you can see,
the changes are almost identical.

```clj
(defn validate-password [password]
  (destroy! (by-class "password"))
  (if-let [errors (:password (user-credential-errors nil (value password)))]
    (do
      (append! (by-id "loginForm") (html [:div.help.password (first errors)]))
      false)
    true))
```

> NOTE 8: As an exercise, you can define a new function, named
> `validate-dom-element`, which extracts an abstraction from the
> `validate-email` and `validate-password` structure definition. It's
> just another application of the DRY principle. This could be the
> starting point of a CLJS validation library based on `defprotocol` and
> incorporating the CLJ/CLJS shared part of the validation: the data
> validation. A validation process could be seen as two parts process:
> the data validation part and the user interface rendering part. By
> separating the concerns you can even end up with something practical
> for the clojure-ist community.

Finally, we have to review the `validate-form` and the `init` functions as well.

```clj
(defn validate-form [evt email password]
  (if-let [{e-errs :email p-errs :password} (user-credential-errors (value email) (value password))]
    (if (or e-errs p-errs)
      (do
        (destroy! (by-class "help"))
        (prevent-default evt)
        (append! (by-id "loginForm") (html [:div.help "Please complete the form."])))
      (prevent-default evt))
    true))

(defn ^:export init []
  (if (and js/document
           (aget js/document "getElementById"))
    (let [email (by-id "email")
          password (by-id "password")]
      (listen! (by-id "submit") :click (fn [evt] (validate-form evt email password)))
      (listen! email :blur (fn [evt] (validate-email email)))
      (listen! password :blur (fn [evt] (validate-password password))))))
```

> NOTE 9: To maintain the same behaviour as before, we did not
> refactor the `validate-form` too much and just added `email` and
> `password` DOM elements to `validate-form` itself.

Aren't you curious like me to see if everything is still working? As
soon as you save the `login.cljs` everything gets recompiled and
reloaded but one thing: we modified the `init` function which is
exported to JS an directly called from the script tag inside the
`index.html` page. This is one of the rare cases where you need to
manually reload the page to see the result. So just reload the
[`Login Form`](http://localhost:3000/index.html) and you'll be
launched back to the sky again.

> NOTE 10: if you did not reactivated your browser JS Engine, do it
> before reload the Login Form page

Repeat all the interactive tests you did. I know, it's boring, but at
least you will be proud of the CLJ/CLJS community you're now part of.

We satisfied all the five requirements we started from:

* select a good server-side validator library
* verify its portability from CLJ to CLJS
* port the library from CLJ to CLJS
* define a set of validators to be shared between the server and the
  client code
* exercise the defined validators on the server and client code.

Best of all, we were able to follow the DRY and the separation of
concerns principles while adhering to the progressive enhancement
strategy.

The only residual violation of the DRY principle regards the HTML5
validations which are still duplicated in the `index.html` page. This
will be solved in successive tutorials where we will introduce the so
called *pure HTML template system*.

# Let's dance on the crossing border again

As a last paragraph of this tutorial we're going to extend what we've
already done by introducing a server-side only validator which will be
called via ajax by the client code.

As we said, most valip predicates are portable between CLJ and
CLJS. But not all of them. Just to make an example, `valip.predicates`
includes the `valid-email-domain?` predicate which verifies the
existence of the domain of the email address passed by the
user. Because it's implemented in terms of java native code,
`valid-email-domain?` is not available on a JS platform.

It often happens that some validations are not executable directly on
the client-side. However, thanks to ajax machinery, you can bring the
result of a server-side only validation on the client-side as
well. The `valid-email-domain?` predicate is one of such a case. Let's
see how.

## REPLing with email domain

Stop the bREPL (i.e., `:cljs/quit`). You're now back at the CLJ
REPL. Use the `valip.predicates` namespace a familiarize yourself with
the `valid-email-domain?` predicate:

```clj
boot.user> (use 'valip.predicates)
nil
```

```clj
boot.user> (valid-email-domain? "me@me.com")
true

```

```clj
boot.user> (valid-email-domain? "me@yourdomain.com")
true
```

```clj
boot.user> (valid-email-domain? "me@google-nospam.com")
false
```

By residing on the server-side, the `valid-email-domain?` predicate
has no cross site limitations as the browser counterpart.

We now want to verify if the `validate` function living in the
`valip.core` namespace works in tandem with the above
`valip-email-domain?` predicate:

```clj
boot.user> (use 'valip.core)
nil
```

```clj
boot.user> (validate {:email "me@me.com"}
                     [:email valid-email-domain? "The domain does not exist!"])
nil
```

```clj
boot.user> (validate {:email "me@google-nospam.com"}
                     [:email valid-email-domain? "The domain does not exist!"])
{:email ["The domain does not exist!"]}
```

So far, so good. 

We have now to decide in which namespace to define a new validator
verifying the domain of the email passed by the user.

## Reader Conditionals

The most obvious choice is to define such a validator in the same
namespace where we already defined the `user-credential-errors`
validator: the `modern-cljs.login.validators` namespace.

The problem is that such new validator is definable for the JVM only
and the `modern-cljs.login.validators` namespace is a portable
namespace code living in the `validators.cljc` file (note the `.cljc`
extension).

Fortunatelly, as already said, starting from `1.7.0` release CLJ
offers a pretty handy way to conditionally evaluate a form/expression
depending on the features offered by the environment at compile-time:
the Reader Conditionals.

Currently there are three available platform features identifying the
environments at compile-time:

* `:clj`: to identify JVM
* `:cljs`: to identify JSVM
* `:clr`: identify the MS Common Language Runtime (i.e., MS `.net`)

There are two new reader literal forms: `#?` and `#?@`. At the moment
we're only interested in the first one. The `#?` form is interpreted
similarly to a `cond`: a feature condition is tested until a match is
found, then the corresponding single expression is returned.

Take into account that those platform features and the corresponding
reader literals are only available in source files with `.cljc`
extension and you can't use them in `clj` and `cljs` source files.

That's enough to start using the not portable `valid-email-domain?`
predicate in the portable `modern-cljs.login.validators` namespace to
define a new non portable validator by using the `#?` reader literal.

It's seems complex. Instead is very easy.

### validators.cljc

Open the `validators.cljc` to modify its namespace declaration and to
add a new `email-domain-errors` validator which use the JVM based
`valid-email-domain?` predicate.


```clj
(ns modern-cljs.login.validators
  (:require [valip.core :refer [validate]]
            [valip.predicates :as pred :refer [present? 
                                               matches 
                                               email-address?]]))

(def ^:dynamic *re-password* #"^(?=.*\d).{4,8}$")

(defn user-credential-errors [email password]
  (validate {:email email :password password}
            [:email present? "Email can't be empty."]
            [:email email-address? "The provided email is invalid."]
            [:password present? "Password can't be empty."]
            [:password (matches *re-password*) "The provided password is invalid"]))


#? (:clj (defn email-domain-errors [email]
           (validate 
            {:email email}
            [:email pred/valid-email-domain? "The domain of the email doesn't exist."])))
```

There are few important notable aspects in the above code:

1. the `valip.predicates` requirement form is now using both the `:as`
   and the `:refer` options. In this case the namespace declaration is
   shared between CLJ and CLJS and you can't refer the
   `valid-email-domain?` symbol on a JSVM platform. For this reason we
   added the `:as` option;
1. the `email-domain-errors` validator in now wrapped into the `#?`
   reader literal and it's going to be defined only for the JVM
   platform that's identified at compile by the `:clj` feature;
1. to refer to the `valid-email-domain?` predicate we're now using the
   `pred` alias;
1. there is not a `:cljs` condition/expression pair, meaning that the
   newly defined `email-domain-errors` validator is only available on
   the JVM platform.

We now have to call the new server-side-only validator in the
`authenticate-user` function which resides in the `login.clj` file.

```clj
(ns modern-cljs.login
  (:require [modern-cljs.login.validators :refer [user-credential-errors
                                                  email-domain-errors]]))

(defn authenticate-user [email password]
  (if (or (boolean (user-credential-errors email password))
          (boolean (email-domain-errors email)))
    (str "Please complete the form.")
    (str email " and " password
           " passed the formal validation, but we still have to authenticate you")))
```

In the namespace declaration we only added the `email-domain-errors`
to the `:refer` section of the namespace requirement.

We also changes the `authenticate-user` definition by adding the new
validator inside an `or` form with the old one. 

> NOTE 11: To maintain the previous behaviour of the server-side validation
> we're using the validators as if they were predicates which return just
> `true` or `false`.

If you now visit the Login Form you will see that if you provide a
well formed email address whose domain doesn't exist (e.g.,
`me@googlenospam.com`), you'll pass the client-side validator, but
you'll fail the server-side-only validator. So far, so good. The new
server side validation works as expected. We now need to remotize the
newly defined validator for using its results on the client-side as
well.

## Second step - Remotize the server-side-only validator

As we already know, we can easly remotize a function by using the
[shoreleave][18] machinery. Open the `remotes.clj` file and update the
namespace declaration by requiring the `modern-cljs.login.validators`
namespace, where we defined the `email-domain-errors` server-side-only
validator. Next define the new remote function as you already did in
the [9th Tutorial][24] with the `calculate` function. Here is the
updated content of `remotes.clj`

```clj
(ns modern-cljs.remotes 
  (:require [modern-cljs.core :refer [handler]]
            [compojure.handler :refer [site]]
            [shoreleave.middleware.rpc :refer [defremote wrap-rpc]]
            [modern-cljs.login.validators :as v]))

(defremote calculate [quantity price tax discount]
  (-> (* quantity price)
      (* (+ 1 (/ tax 100)))
      (- discount)))

(defremote email-domain-errors [email]
  (v/email-domain-errors email))

(def app
  (-> (var handler)
      (wrap-rpc)
      (site)))
```

> NOTE 12: We now require the namespace by using the `:as` option
> instead of the `:refer` option because we want to use the same name
> for the server-side validator and its remotization.

## Third step - Call the remotized validator

The last step consists in calling the newly remotized function from
the client-side code (i.e. CLJS).

Open the `login.cljs` file from `src/cljs/modern-cljs/` directory and
update its content as follows:

```clj
(ns modern-cljs.login
  (:require-macros [hiccups.core :refer [html]]
                   [shoreleave.remotes.macros :as shore-macros])
  (:require [domina.core :refer [by-id by-class value append! prepend! destroy! attr log]]
            [domina.events :refer [listen! prevent-default]]
            [hiccups.runtime :as hiccupsrt]
            [modern-cljs.login.validators :refer [user-credential-errors]]
            [shoreleave.remotes.http-rpc :refer [remote-callback]]))

(defn validate-email-domain [email]
  (remote-callback :email-domain-errors
                   [email]
                   #(if %
                      (do
                        (prepend! (by-id "loginForm")
                                  (html [:div.help.email "The email domain doesn't exist."]))
                        false)
                      true)))

(defn validate-email [email]
  (destroy! (by-class "email"))
  (if-let [errors (:email (user-credential-errors (value email) nil))]
    (do
      (prepend! (by-id "loginForm") (html [:div.help.email (first errors)]))
      false)
    (validate-email-domain (value email))))
```

After having required the `shoreleave.remotes.http-rpc` namespace in the
namespace declaration, we added a new `validate-email-domain` function
which wraps the remotized `email-domain-errors` function via the
shoreleave `remote-callback` function and manipulates the DOM of the
`loginForm` with a new error/help message to the user.

We then updated the previously-defined `validate-email` function by
adding the call to the newly defined `validate-email-domain` function.

## Last step - Test the magic again

You should now check your work by interactively test the Login Form
again.  As usual visit the [index.html][7] page and see what
happens when you provide a well-formed email address whose domain
doesn't exist (e.g. `me@google-nospam.com`).

![ajax validator][19]

We're done. You can now stop any `boot` related process and reset your
git repository.

```bash
git reset --hard
```

# Next step - [Tutorial 13: It's better to be safe than sorry (Part 1)][20]

In the [next Tutorial][20] we are going to prepare the stage for
affording the unit testing topic. We'll also introduce the `Enlive`
template system to implement a server-side only version of the
Shopping Calculator aimed at adhering to the progressive enhancement
implementation strategy. We'll even see how to exercise code
refactoring to satisfy the DRY principle and to resolve a cyclic
namespaces dependency problem we'll meet on the way.

# License

Copyright © Mimmo Cosenza, 2012-14. Released under the Eclipse Public
License, the same as Clojure.

[1]: https://github.com/magomimmo/modern-cljs/blob/master/doc/second-edition/tutorial-11.md
[2]: https://github.com/cemerick/valip
[3]: https://github.com/weavejester/valip
[4]: https://github.com/cemerick
[5]: https://github.com/weavejester
[6]: https://github.com/cemerick/valip/blob/master/README.md
[7]: http:/localhost:3000/index.html
[8]: https://github.com/cemerick/valip/blob/master/README.md
[9]: http://dev.clojure.org/display/design/Feature+Expressions
[10]: https://github.com/emezeske/lein-cljsbuild
[11]: https://github.com/emezeske
[12]: https://github.com/emezeske/lein-cljsbuild/blob/0.3.0/doc/CROSSOVERS.md
[13]: http://clojuredocs.org/clojure_core/clojure.core/if-let
[14]:https://github.com/magomimmo/modern-cljs/blob/master/doc/second-edition/tutorial-11.md#first-try
[15]: https://github.com/emezeske/lein-cljsbuild
[16]: https://github.com/magomimmo/modern-cljs/blob/master/doc/second-edition/tutorial-09.md
[17]: http://clojuredocs.org/clojure_core/clojure.core/let#example_878
[18]: https://github.com/shoreleave
[19]: https://raw.github.com/magomimmo/modern-cljs/master/doc/images/remote-validator.png
[20]: https://github.com/magomimmo/modern-cljs/blob/master/doc/second-edition/tutorial-13.md
[21]: https://help.github.com/articles/set-up-git
[22]: https://github.com/clojure/clojure/blob/master/changes.md#22-reader-conditionals
[23]: http://leiningen.org/
[24]: https://github.com/magomimmo/modern-cljs/blob/master/doc/second-edition/tutorial-09.md<|MERGE_RESOLUTION|>--- conflicted
+++ resolved
@@ -536,11 +536,7 @@
 
 ## src/cljc
 
-<<<<<<< HEAD
 Even though `boot` is so nice that it allows you to modify the `environment`
-=======
-Even if `boot` is so nice that it allows you to modify the `environment`
->>>>>>> 51add503
 from the REPL with the `set-env!` function, the updating of the
 `build.boot` file is one of the rare cases where I prefer to stop the
 IFDE, make the changes and then restart it.
@@ -740,13 +736,8 @@
 
 ## Back on Earth
 
-<<<<<<< HEAD
 OK, we had enough magic for now. Let's came back on Earth to update
 the CLJS `modern-cljs.login` namespace by using this magic.
-=======
-OK, we had enough magic for now. Let's came back to Earth to update
-the CLJS `modern-cljs.login` namespace by using that magics.
->>>>>>> 51add503
 
 Open the `login.cljs` source file living in the `src/cljs/modern_cljs`
 directory to start updating it while the IFDE is running:
